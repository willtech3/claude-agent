FROM node:20-slim AS claude-installer

# Install Claude Code CLI
RUN npm install -g @anthropic-ai/claude-code

FROM python:3.12-slim

WORKDIR /app

<<<<<<< HEAD
# Install system dependencies, uv, and Node.js (for Claude Code CLI)
RUN apt-get update && apt-get install -y \
    curl \
    git \
    && curl -fsSL https://deb.nodesource.com/setup_20.x | bash - \
    && apt-get install -y nodejs \
    && apt-get clean \
    && rm -rf /var/lib/apt/lists/* \
    && curl -LsSf https://astral.sh/uv/install.sh | sh \
    && npm install -g @anthropic/claude-code
=======
# Install system dependencies
RUN apt-get update && apt-get install -y \
    # Required for git operations
    git \
    # Required for Claude Code
    nodejs npm \
    # GitHub CLI for PR operations
    gh \
    # Required for file operations
    ripgrep \
    # General utilities
    curl jq \
    && apt-get clean \
    && rm -rf /var/lib/apt/lists/*

# Copy Claude Code from the installer stage
COPY --from=claude-installer /usr/local/lib/node_modules/@anthropic-ai/claude-code /usr/local/lib/node_modules/@anthropic-ai/claude-code
COPY --from=claude-installer /usr/local/bin/claude /usr/local/bin/claude
>>>>>>> 51775651

# Install uv for Python package management
RUN curl -LsSf https://astral.sh/uv/install.sh | sh
ENV PATH="/root/.cargo/bin:${PATH}"

# Copy requirements first for better caching
COPY requirements.txt .
RUN uv pip install --system -r requirements.txt

# Copy application code
COPY . .

<<<<<<< HEAD
# Create workspaces and sessions directories
RUN mkdir -p /workspaces /sessions

# Create non-root user
RUN useradd -m -u 1000 agent && chown -R agent:agent /app /workspaces /sessions

USER agent

# Set default environment variables
ENV PYTHONUNBUFFERED=1
=======
# Create directories for sessions and artifacts
RUN mkdir -p /tmp/claude-sessions /tmp/claude-artifacts

# Create non-root user
RUN useradd -m -u 1000 agent && \
    chown -R agent:agent /app /tmp/claude-sessions /tmp/claude-artifacts && \
    # Allow agent user to run git commands
    git config --global --add safe.directory '*'

USER agent

# Set environment variables
ENV PYTHONUNBUFFERED=1
ENV NODE_ENV=production

# Health check endpoint
HEALTHCHECK --interval=30s --timeout=10s --start-period=5s --retries=3 \
    CMD python -c "import requests; requests.get('http://localhost:8080/health').raise_for_status()"
>>>>>>> 51775651

# Health check - check if the process is running
HEALTHCHECK --interval=30s --timeout=10s --start-period=5s --retries=3 \
    CMD pgrep -f "python -m wrapper.main" || exit 1

CMD ["python", "-m", "wrapper.main"]<|MERGE_RESOLUTION|>--- conflicted
+++ resolved
@@ -7,18 +7,6 @@
 
 WORKDIR /app
 
-<<<<<<< HEAD
-# Install system dependencies, uv, and Node.js (for Claude Code CLI)
-RUN apt-get update && apt-get install -y \
-    curl \
-    git \
-    && curl -fsSL https://deb.nodesource.com/setup_20.x | bash - \
-    && apt-get install -y nodejs \
-    && apt-get clean \
-    && rm -rf /var/lib/apt/lists/* \
-    && curl -LsSf https://astral.sh/uv/install.sh | sh \
-    && npm install -g @anthropic/claude-code
-=======
 # Install system dependencies
 RUN apt-get update && apt-get install -y \
     # Required for git operations
@@ -37,7 +25,6 @@
 # Copy Claude Code from the installer stage
 COPY --from=claude-installer /usr/local/lib/node_modules/@anthropic-ai/claude-code /usr/local/lib/node_modules/@anthropic-ai/claude-code
 COPY --from=claude-installer /usr/local/bin/claude /usr/local/bin/claude
->>>>>>> 51775651
 
 # Install uv for Python package management
 RUN curl -LsSf https://astral.sh/uv/install.sh | sh
@@ -50,24 +37,12 @@
 # Copy application code
 COPY . .
 
-<<<<<<< HEAD
-# Create workspaces and sessions directories
-RUN mkdir -p /workspaces /sessions
-
-# Create non-root user
-RUN useradd -m -u 1000 agent && chown -R agent:agent /app /workspaces /sessions
-
-USER agent
-
-# Set default environment variables
-ENV PYTHONUNBUFFERED=1
-=======
-# Create directories for sessions and artifacts
-RUN mkdir -p /tmp/claude-sessions /tmp/claude-artifacts
+# Create directories for wrapper workspaces and sessions
+RUN mkdir -p /workspaces /sessions /tmp/claude-sessions /tmp/claude-artifacts
 
 # Create non-root user
 RUN useradd -m -u 1000 agent && \
-    chown -R agent:agent /app /tmp/claude-sessions /tmp/claude-artifacts && \
+    chown -R agent:agent /app /workspaces /sessions /tmp/claude-sessions /tmp/claude-artifacts && \
     # Allow agent user to run git commands
     git config --global --add safe.directory '*'
 
@@ -77,12 +52,7 @@
 ENV PYTHONUNBUFFERED=1
 ENV NODE_ENV=production
 
-# Health check endpoint
-HEALTHCHECK --interval=30s --timeout=10s --start-period=5s --retries=3 \
-    CMD python -c "import requests; requests.get('http://localhost:8080/health').raise_for_status()"
->>>>>>> 51775651
-
-# Health check - check if the process is running
+# Health check - check if the wrapper process is running
 HEALTHCHECK --interval=30s --timeout=10s --start-period=5s --retries=3 \
     CMD pgrep -f "python -m wrapper.main" || exit 1
 
